:root {
  --md-primary-fg-color: #8315f9;
}
.md-typeset h1 {
  margin-bottom: 0;
}
.md-tabs__link {
  font-size: 0.9rem;
  margin-top: 0.1rem;
}

.half-button {
  width: 49%;
}

.button-holder {
  display: flex;
  justify-content: space-between;
}

<<<<<<< HEAD
@media screen and (min-width: 76.25em) {
  .md-nav__item--section>.md-nav__link {
      font-weight: 700;
      color: var(--md-default-fg-color--light);
  }
=======
.md-header {
  background: #8315f9;
  background: linear-gradient(90deg, #8315f9 5%, #7812c7 50%, #401e62);
}

.md-tabs {
  background: transparent;
  line-height: normal;
}

.md-tabs__item {
  height: 1.8rem;
}

[dir=ltr] .md-header__title {
  margin-left: 0;
}

@media screen and (min-width: 76.25em) {
  [dir=ltr] .md-header__source {
      margin-left: 0.25rem;
  }
}

@media screen and (min-width: 60em) {
  .md-search__input {
      font-size: .7rem;
  }

.md-main__inner {
  margin-top: 0.25rem;
>>>>>>> bd6e98ed
}<|MERGE_RESOLUTION|>--- conflicted
+++ resolved
@@ -18,13 +18,13 @@
   justify-content: space-between;
 }
 
-<<<<<<< HEAD
 @media screen and (min-width: 76.25em) {
   .md-nav__item--section>.md-nav__link {
       font-weight: 700;
       color: var(--md-default-fg-color--light);
   }
-=======
+}
+
 .md-header {
   background: #8315f9;
   background: linear-gradient(90deg, #8315f9 5%, #7812c7 50%, #401e62);
@@ -53,8 +53,8 @@
   .md-search__input {
       font-size: .7rem;
   }
+}
 
 .md-main__inner {
   margin-top: 0.25rem;
->>>>>>> bd6e98ed
 }