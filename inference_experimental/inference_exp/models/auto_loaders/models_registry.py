--- conflicted
+++ resolved
@@ -121,7 +121,6 @@
         module_name="inference_exp.models.paligemma.paligemma_hf",
         class_name="PaliGemmaHF",
     ),
-<<<<<<< HEAD
     ("clip", EMBEDDING_TASK, BackendType.TORCH): LazyClass(
         module_name="inference_exp.models.clip.clip_pytorch",
         class_name="ClipTorch",
@@ -130,10 +129,7 @@
         module_name="inference_exp.models.clip.clip_onnx",
         class_name="ClipOnnx",
     ),
-    ("perception_encoder", EMBEDDING_TASK, BackendType.TORCH): LazyClass(
-=======
     ("perception-encoder", EMBEDDING_TASK, BackendType.TORCH): LazyClass(
->>>>>>> 1bba7fe2
         module_name="inference_exp.models.perception_encoder.perception_encoder_pytorch",
         class_name="PerceptionEncoderTorch",
     ),
