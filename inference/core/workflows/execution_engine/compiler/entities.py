<<<<<<< HEAD
from dataclasses import dataclass
from typing import Any, Dict, List, Type
=======
from abc import abstractmethod
from dataclasses import dataclass, field
from enum import Enum
from typing import Any, Dict, Generator, List, Optional, Set, Type, Union
>>>>>>> 58f4f3b0

import networkx as nx

from inference.core.workflows.entities.base import InputType, JsonField
from inference.core.workflows.execution_engine.introspection.entities import (
    ParsedSelector,
)
from inference.core.workflows.prototypes.block import (
    WorkflowBlock,
    WorkflowBlockManifest,
)


@dataclass(frozen=True)
class BlockSpecification:
    block_source: str
    identifier: str
    block_class: Type[WorkflowBlock]
    manifest_class: Type[WorkflowBlockManifest]


@dataclass(frozen=True)
class InitialisedStep:
    block_specification: BlockSpecification
    manifest: WorkflowBlockManifest
    step: WorkflowBlock


@dataclass(frozen=True)
class ParsedWorkflowDefinition:
    version: str
    inputs: List[InputType]
    steps: List[WorkflowBlockManifest]
    outputs: List[JsonField]


@dataclass(frozen=True)
class InputSubstitution:
    input_parameter_name: str
    step_manifest: WorkflowBlockManifest
    manifest_property: str


@dataclass(frozen=True)
class CompiledWorkflow:
    workflow_definition: ParsedWorkflowDefinition
    execution_graph: nx.DiGraph
    steps: Dict[str, InitialisedStep]
    input_substitutions: List[InputSubstitution]
<<<<<<< HEAD
    workflow_json: Dict[str, Any]
=======


class NodeCategory(Enum):
    INPUT_NODE = "INPUT_NODE"
    STEP_NODE = "STEP_NODE"
    OUTPUT_NODE = "OUTPUT_NODE"


@dataclass
class ExecutionGraphNode:
    node_category: NodeCategory
    name: str
    selector: str
    data_lineage: List[str]


@dataclass
class InputNode(ExecutionGraphNode):
    input_manifest: InputType

    @property
    def dimensionality(self) -> int:
        return len(self.data_lineage)

    def is_batch_oriented(self) -> bool:
        return len(self.data_lineage) > 0


@dataclass
class OutputNode(ExecutionGraphNode):
    output_manifest: JsonField

    @property
    def dimensionality(self) -> int:
        return len(self.data_lineage)

    def is_batch_oriented(self) -> bool:
        return len(self.data_lineage) > 0


class NodeInputCategory(Enum):
    NON_BATCH_INPUT_PARAMETER = "NON_BATCH_INPUT_PARAMETER"
    BATCH_INPUT_PARAMETER = "BATCH_INPUT_PARAMETER"
    NON_BATCH_STEP_OUTPUT = "NON_BATCH_STEP_OUTPUT"
    BATCH_STEP_OUTPUT = "BATCH_STEP_OUTPUT"
    STATIC_VALUE = "STATIC_VALUE"


INPUTS_REFERENCES = {
    NodeInputCategory.NON_BATCH_INPUT_PARAMETER,
    NodeInputCategory.BATCH_INPUT_PARAMETER,
}
STEPS_OUTPUTS_REFERENCES = {
    NodeInputCategory.NON_BATCH_STEP_OUTPUT,
    NodeInputCategory.BATCH_STEP_OUTPUT,
}


@dataclass(frozen=True)
class ParameterSpecification:
    parameter_name: str
    nested_element_key: Optional[str] = None
    nested_element_index: Optional[int] = None


@dataclass(frozen=True)
class StepInputDefinition:
    parameter_specification: ParameterSpecification
    category: NodeInputCategory

    def points_to_input(self) -> bool:
        return self.category in INPUTS_REFERENCES

    def points_to_step_output(self) -> bool:
        return self.category in STEPS_OUTPUTS_REFERENCES

    def is_static_value(self) -> bool:
        return self.category is NodeInputCategory.STATIC_VALUE

    @abstractmethod
    def is_batch_oriented(self) -> bool:
        pass

    @abstractmethod
    def get_dimensionality(self) -> int:
        pass

    @classmethod
    def is_compound_input(cls) -> bool:
        return False


@dataclass(frozen=True)
class DynamicStepInputDefinition(StepInputDefinition):
    data_lineage: List[str]
    selector: str

    def is_batch_oriented(self) -> bool:
        return len(self.data_lineage) > 0

    def get_dimensionality(self) -> int:
        return len(self.data_lineage)


@dataclass(frozen=True)
class StaticStepInputDefinition(StepInputDefinition):
    value: Any

    def is_batch_oriented(self) -> bool:
        return False

    def get_dimensionality(self) -> int:
        return 0


@dataclass(frozen=True)
class CompoundStepInputDefinition:
    name: str
    nested_definitions: Union[List[StepInputDefinition], Dict[str, StepInputDefinition]]

    @classmethod
    def is_compound_input(cls) -> bool:
        return True

    def represents_list_of_inputs(self) -> bool:
        return isinstance(self.nested_definitions, list)

    @abstractmethod
    def iterate_through_definitions(self) -> Generator[StepInputDefinition, None, None]:
        pass


@dataclass(frozen=True)
class ListOfStepInputDefinitions(CompoundStepInputDefinition):
    nested_definitions: List[StepInputDefinition]

    def iterate_through_definitions(self) -> Generator[StepInputDefinition, None, None]:
        for definition in self.nested_definitions:
            yield definition


@dataclass(frozen=True)
class DictOfStepInputDefinitions(CompoundStepInputDefinition):
    nested_definitions: Dict[str, Union[StepInputDefinition]]

    def iterate_through_definitions(self) -> Generator[StepInputDefinition, None, None]:
        for definition in self.nested_definitions.values():
            yield definition


StepInputData = Dict[str, Union[StepInputDefinition, CompoundStepInputDefinition]]


@dataclass
class StepNode(ExecutionGraphNode):
    step_manifest: WorkflowBlockManifest
    input_data: StepInputData = field(default_factory=dict)
    dimensionality_reference_property: Optional[str] = None
    child_execution_branches: Dict[str, str] = field(default_factory=dict)
    execution_branches_impacting_inputs: Set[str] = field(default_factory=set)
    batch_oriented_parameters: Set[str] = field(default_factory=set)
    step_execution_dimensionality: int = 0

    def controls_flow(self) -> bool:
        if self.child_execution_branches:
            return True
        return False

    @property
    def output_dimensionality(self) -> int:
        return len(self.data_lineage)

    def is_batch_oriented(self) -> bool:
        return len(self.batch_oriented_parameters) > 0


@dataclass(frozen=True)
class PropertyPredecessorDefinition:
    predecessor_selector: str
    parsed_selector: ParsedSelector


@dataclass(frozen=True)
class InputDimensionalitySpecification:
    actual_dimensionality: int
    expected_offset: int
>>>>>>> 58f4f3b0
<|MERGE_RESOLUTION|>--- conflicted
+++ resolved
@@ -1,12 +1,7 @@
-<<<<<<< HEAD
-from dataclasses import dataclass
-from typing import Any, Dict, List, Type
-=======
 from abc import abstractmethod
 from dataclasses import dataclass, field
 from enum import Enum
 from typing import Any, Dict, Generator, List, Optional, Set, Type, Union
->>>>>>> 58f4f3b0
 
 import networkx as nx
 
@@ -56,9 +51,7 @@
     execution_graph: nx.DiGraph
     steps: Dict[str, InitialisedStep]
     input_substitutions: List[InputSubstitution]
-<<<<<<< HEAD
     workflow_json: Dict[str, Any]
-=======
 
 
 class NodeCategory(Enum):
@@ -244,5 +237,4 @@
 @dataclass(frozen=True)
 class InputDimensionalitySpecification:
     actual_dimensionality: int
-    expected_offset: int
->>>>>>> 58f4f3b0
+    expected_offset: int