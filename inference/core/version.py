<<<<<<< HEAD
__version__ = "0.9.15rc1"
=======
__version__ = "0.9.17rc3"
>>>>>>> 80c516a3


if __name__ == "__main__":
    print(__version__)<|MERGE_RESOLUTION|>--- conflicted
+++ resolved
@@ -1,8 +1,4 @@
-<<<<<<< HEAD
-__version__ = "0.9.15rc1"
-=======
-__version__ = "0.9.17rc3"
->>>>>>> 80c516a3
+__version__ = "0.9.18rc1"
 
 
 if __name__ == "__main__":
