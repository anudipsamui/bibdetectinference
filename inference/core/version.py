<<<<<<< HEAD
__version__ = "0.46.0rc3"
=======
__version__ = "0.45.1"
>>>>>>> c7e09ced


if __name__ == "__main__":
    print(__version__)<|MERGE_RESOLUTION|>--- conflicted
+++ resolved
@@ -1,8 +1,4 @@
-<<<<<<< HEAD
-__version__ = "0.46.0rc3"
-=======
-__version__ = "0.45.1"
->>>>>>> c7e09ced
+__version__ = "0.45.2"
 
 
 if __name__ == "__main__":
