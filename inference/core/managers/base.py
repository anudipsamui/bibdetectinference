import time
from dataclasses import dataclass, field
from typing import Dict, List, Optional, Tuple

import numpy as np
from fastapi.encoders import jsonable_encoder

from inference.core.cache import cache
from inference.core.devices.utils import GLOBAL_INFERENCE_SERVER_ID
from inference.core.entities.requests.inference import InferenceRequest
from inference.core.entities.responses.inference import InferenceResponse
from inference.core.env import (
    DISABLE_INFERENCE_CACHE,
    METRICS_ENABLED,
    METRICS_INTERVAL,
    ROBOFLOW_SERVER_UUID,
)
from inference.core.exceptions import InferenceModelNotFound
from inference.core.managers.entities import ModelDescription
from inference.core.managers.pingback import PingbackInfo
from inference.core.models.base import Model, PreprocessReturnMetadata
from inference.core.registries.base import ModelRegistry


@dataclass
class ModelManager:
    """Model managers keep track of a dictionary of Model objects and is responsible for passing requests to the right model using the infer method."""

    _models: Dict[str, Model] = field(default_factory=dict, init=False)
    model_registry: ModelRegistry = field()

    def init_pingback(self):
        """Initializes pingback mechanism."""
        self.num_errors = 0  # in the device
        self.uuid = ROBOFLOW_SERVER_UUID
        if METRICS_ENABLED:
            self.pingback = PingbackInfo(self)
            self.pingback.start()

    def add_model(
        self, model_id: str, api_key: str, model_id_alias: Optional[str] = None
    ) -> None:
        """Adds a new model to the manager.

        Args:
            model_id (str): The identifier of the model.
            model (Model): The model instance.
        """
        if model_id in self._models:
            return
        model = self.model_registry.get_model(
            model_id if model_id_alias is None else model_id_alias, api_key
        )(
            model_id=model_id,
            api_key=api_key,
        )
        self._models[model_id] = model

    def check_for_model(self, model_id: str) -> None:
        """Checks whether the model with the given ID is in the manager.

        Args:
            model_id (str): The identifier of the model.

        Raises:
            InferenceModelNotFound: If the model is not found in the manager.
        """
        if model_id not in self:
            raise InferenceModelNotFound(f"Model with id {model_id} not loaded.")

    async def model_infer(self, model_id: str, request: InferenceRequest):
        self.check_for_model(model_id)
        return self._models[model_id].infer_from_request(request)

    async def infer_from_request(
        self, model_id: str, request: InferenceRequest
    ) -> InferenceResponse:
        """Runs inference on the specified model with the given request.

        Args:
            model_id (str): The identifier of the model.
            request (InferenceRequest): The request to process.

        Returns:
            InferenceResponse: The response from the inference.
        """
        self.check_for_model(model_id)
        try:
<<<<<<< HEAD
            rtn_val = await self.model_infer(model_id, request)
=======
            rtn_val = self._models[model_id].infer_from_request(request)
>>>>>>> 920a6153
            finish_time = time.time()
            if not DISABLE_INFERENCE_CACHE:
                cache.zadd(
                    f"models",
                    value=f"{GLOBAL_INFERENCE_SERVER_ID}:{request.api_key}:{model_id}",
                    score=finish_time,
                    expire=METRICS_INTERVAL * 2,
                )
                cache.zadd(
                    f"inference:{GLOBAL_INFERENCE_SERVER_ID}:{model_id}",
                    value={
                        "request": jsonable_encoder(request.dict()),
                        "response": jsonable_encoder(rtn_val),
                    },
                    score=finish_time,
                    expire=METRICS_INTERVAL * 2,
                )
            return rtn_val
        except Exception as e:
            finish_time = time.time()
            if not DISABLE_INFERENCE_CACHE:
                cache.zadd(
                    f"models",
                    value=f"{GLOBAL_INFERENCE_SERVER_ID}:{request.api_key}:{model_id}",
                    score=finish_time,
                    expire=METRICS_INTERVAL * 2,
                )
                cache.zadd(
                    f"error:{GLOBAL_INFERENCE_SERVER_ID}:{model_id}",
                    value={
                        "request": jsonable_encoder(request.dict()),
                        "error": str(e),
                    },
                    score=finish_time,
                    expire=METRICS_INTERVAL * 2,
                )
            raise

    def make_response(
        self, model_id: str, predictions: List[List[float]], *args, **kwargs
    ) -> InferenceResponse:
        """Creates a response object from the model's predictions.

        Args:
            model_id (str): The identifier of the model.
            predictions (List[List[float]]): The model's predictions.

        Returns:
            InferenceResponse: The created response object.
        """
        self.check_for_model(model_id)
        return self._models[model_id].make_response(predictions, *args, **kwargs)

    def postprocess(
        self,
        model_id: str,
        predictions: Tuple[np.ndarray, ...],
        preprocess_return_metadata: PreprocessReturnMetadata,
        *args,
        **kwargs,
    ) -> List[List[float]]:
        """Processes the model's predictions after inference.

        Args:
            model_id (str): The identifier of the model.
            predictions (np.ndarray): The model's predictions.

        Returns:
            List[List[float]]: The post-processed predictions.
        """
        self.check_for_model(model_id)
        return self._models[model_id].postprocess(
            predictions, preprocess_return_metadata, *args, **kwargs
        )

    def predict(self, model_id: str, *args, **kwargs) -> Tuple[np.ndarray, ...]:
        """Runs prediction on the specified model.

        Args:
            model_id (str): The identifier of the model.

        Returns:
            np.ndarray: The predictions from the model.
        """
        self.check_for_model(model_id)
        self._models[model_id].metrics["num_inferences"] += 1
        tic = time.perf_counter()
        res = self._models[model_id].predict(*args, **kwargs)
        toc = time.perf_counter()
        self._models[model_id].metrics["avg_inference_time"] += toc - tic
        return res

    def preprocess(
        self, model_id: str, request: InferenceRequest
    ) -> Tuple[np.ndarray, PreprocessReturnMetadata]:
        """Preprocesses the request before inference.

        Args:
            model_id (str): The identifier of the model.
            request (InferenceRequest): The request to preprocess.

        Returns:
            Tuple[np.ndarray, List[Tuple[int, int]]]: The preprocessed data.
        """
        self.check_for_model(model_id)
        return self._models[model_id].preprocess(
            **request.dict(), return_image_dims=True
        )

    def get_class_names(self, model_id):
        """Retrieves the class names for a given model.

        Args:
            model_id (str): The identifier of the model.

        Returns:
            List[str]: The class names of the model.
        """
        self.check_for_model(model_id)
        return self._models[model_id].class_names

    def get_task_type(self, model_id: str, api_key: str = None) -> str:
        """Retrieves the task type for a given model.

        Args:
            model_id (str): The identifier of the model.

        Returns:
            str: The task type of the model.
        """
        self.check_for_model(model_id)
        return self._models[model_id].task_type

    def remove(self, model_id: str) -> None:
        """Removes a model from the manager.

        Args:
            model_id (str): The identifier of the model.
        """
        self.check_for_model(model_id)
        self._models[model_id].clear_cache()
        del self._models[model_id]

    def clear(self) -> None:
        """Removes all models from the manager."""
        for model_id in list(self.keys()):
            self.remove(model_id)

    def __contains__(self, model_id: str) -> bool:
        """Checks if the model is contained in the manager.

        Args:
            model_id (str): The identifier of the model.

        Returns:
            bool: Whether the model is in the manager.
        """
        return model_id in self._models

    def __getitem__(self, key: str) -> Model:
        """Retrieve a model from the manager by key.

        Args:
            key (str): The identifier of the model.

        Returns:
            Model: The model corresponding to the key.
        """
        self.check_for_model(model_id=key)
        return self._models[key]

    def __len__(self) -> int:
        """Retrieve the number of models in the manager.

        Returns:
            int: The number of models in the manager.
        """
        return len(self._models)

    def keys(self):
        """Retrieve the keys (model identifiers) from the manager.

        Returns:
            List[str]: The keys of the models in the manager.
        """
        return self._models.keys()

    def models(self) -> Dict[str, Model]:
        """Retrieve the models dictionary from the manager.

        Returns:
            Dict[str, Model]: The keys of the models in the manager.
        """
        return self._models

    def describe_models(self) -> List[ModelDescription]:
        return [
            ModelDescription(
                model_id=model_id,
                task_type=model.task_type,
                batch_size=getattr(model, "batch_size", None),
                input_width=getattr(model, "img_size_w", None),
                input_height=getattr(model, "img_size_h", None),
            )
            for model_id, model in self._models.items()
        ]<|MERGE_RESOLUTION|>--- conflicted
+++ resolved
@@ -86,11 +86,7 @@
         """
         self.check_for_model(model_id)
         try:
-<<<<<<< HEAD
             rtn_val = await self.model_infer(model_id, request)
-=======
-            rtn_val = self._models[model_id].infer_from_request(request)
->>>>>>> 920a6153
             finish_time = time.time()
             if not DISABLE_INFERENCE_CACHE:
                 cache.zadd(
