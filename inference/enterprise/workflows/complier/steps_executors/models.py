--- conflicted
+++ resolved
@@ -217,12 +217,9 @@
         image=image,
         confidence=resolve(step.confidence),
         disable_active_learning=resolve(step.disable_active_learning),
-<<<<<<< HEAD
+        source="workflow-execution",
         active_learning_target_dataset=resolve(step.active_learning_target_dataset),
         active_learning_api_key=resolve(step.active_learning_api_key),
-=======
-        source="workflow-execution",
->>>>>>> 80c516a3
     )
 
 
