import hashlib
import json

import pytest

from inference.core.env import LAMBDA
from inference.usage_tracking.collector import UsageCollector


def test_create_empty_usage_dict():
    # given
    usage_default_dict = UsageCollector.empty_usage_dict(
        exec_session_id="exec_session_id"
    )

    # when
    fake_api_key_hash = UsageCollector._hash("fake_api_key")
    usage_default_dict[fake_api_key_hash]["category:fake_id"]

    # then
<<<<<<< HEAD
    assert json.dumps(usage_default_dict) == json.dumps(
        {
            "fake_api_key": {
                "category:fake_id": {
                    "timestamp_start": None,
                    "timestamp_stop": None,
                    "exec_session_id": "exec_session_id",
                    "processed_frames": 0,
                    "fps": 0,
                    "source_duration": 0,
                    "category": "",
                    "resource_id": "",
                    "hosted": LAMBDA,
                    "api_key": None,
                    "enterprise": False,
                }
=======
    assert json.dumps(usage_default_dict) == json.dumps({
        fake_api_key_hash: {
            "category:fake_id": {
                "timestamp_start": None,
                "timestamp_stop": None,
                "exec_session_id": "exec_session_id",
                "processed_frames": 0,
                "fps": 0,
                "source_duration": 0,
                "category": "",
                "resource_id": "",
                "hosted": LAMBDA,
                "api_key_hash": "",
                "enterprise": False,
>>>>>>> 53e5f08a
            }
        }
    )


def test_merge_usage_dicts_raises_on_mismatched_resource_id():
    # given
    usage_payload_1 = {"resource_id": "some"}
    usage_payload_2 = {"resource_id": "other"}

    with pytest.raises(ValueError):
        UsageCollector._merge_usage_dicts(d1=usage_payload_1, d2=usage_payload_2)


def test_merge_usage_dicts_merge_with_empty():
    # given
    usage_payload_1 = {
        "resource_id": "some",
        "api_key_hash": "some",
        "timestamp_start": 1721032989934855000,
        "timestamp_stop": 1721032989934855001,
        "processed_frames": 1,
        "source_duration": 1,
    }
<<<<<<< HEAD
    usage_payload_2 = {"resource_id": "some", "api_key": "some"}
=======
    usage_payload_2 = {
        "resource_id": "some",
        "api_key_hash": "some"
    }
>>>>>>> 53e5f08a

    assert (
        UsageCollector._merge_usage_dicts(d1=usage_payload_1, d2=usage_payload_2)
        == usage_payload_1
    )
    assert (
        UsageCollector._merge_usage_dicts(d1=usage_payload_2, d2=usage_payload_1)
        == usage_payload_1
    )


def test_merge_usage_dicts():
    # given
    usage_payload_1 = {
        "resource_id": "some",
        "api_key_hash": "some",
        "timestamp_start": 1721032989934855000,
        "timestamp_stop": 1721032989934855001,
        "processed_frames": 1,
        "source_duration": 1,
    }
    usage_payload_2 = {
        "resource_id": "some",
        "api_key_hash": "some",
        "timestamp_start": 1721032989934855002,
        "timestamp_stop": 1721032989934855003,
        "processed_frames": 1,
        "source_duration": 1,
    }

    assert UsageCollector._merge_usage_dicts(
        d1=usage_payload_1, d2=usage_payload_2
    ) == {
        "resource_id": "some",
        "api_key_hash": "some",
        "timestamp_start": 1721032989934855000,
        "timestamp_stop": 1721032989934855003,
        "processed_frames": 2,
        "source_duration": 2,
    }


def test_get_api_key_usage_containing_resource_with_no_payload_containing_api_key():
    # given
    usage_payloads = [
        {
            "": {
                "": {
                    "api_key_hash": "",
                    "resource_id": None,
                    "timestamp_start": 1721032989934855000,
                    "timestamp_stop": 1721032989934855001,
                    "processed_frames": 1,
                    "source_duration": 1,
                },
            },
        },
    ]

    # when
<<<<<<< HEAD
    api_key_usage_with_resource = UsageCollector._get_api_key_usage_containing_resource(
        api_key="api1", usage_payloads=usage_payloads
    )
=======
    api_key_usage_with_resource = UsageCollector._get_api_key_usage_containing_resource(api_key_hash="fake", usage_payloads=usage_payloads)
>>>>>>> 53e5f08a

    # then
    assert api_key_usage_with_resource is None


def test_get_api_key_usage_containing_resource_with_no_payload_containing_resource_for_given_api_key():
    # given
    usage_payloads = [
        {
            "fake_api1_hash": {
                "resource1": {
                    "api_key_hash": "fake_api1_hash",
                    "resource_id": "resource1",
                    "timestamp_start": 1721032989934855000,
                    "timestamp_stop": 1721032989934855001,
                    "processed_frames": 1,
                    "source_duration": 1,
                },
            },
        },
        {
            "fake_api1_hash": {
                "resource2": {
                    "api_key_hash": "fake_api1_hash",
                    "resource_id": "resource2",
                    "timestamp_start": 1721032989934855002,
                    "timestamp_stop": 1721032989934855003,
                    "processed_frames": 1,
                    "source_duration": 1,
                },
            },
            "": {
                "": {
                    "api_key_hash": "",
                    "resource_id": None,
                    "timestamp_start": 1721032989934855002,
                    "timestamp_stop": 1721032989934855003,
                    "processed_frames": 1,
                    "source_duration": 1,
                },
            },
        },
    ]

    # when
<<<<<<< HEAD
    api_key_usage_with_resource = UsageCollector._get_api_key_usage_containing_resource(
        api_key="api2", usage_payloads=usage_payloads
    )
=======
    api_key_usage_with_resource = UsageCollector._get_api_key_usage_containing_resource(api_key_hash="fake_api2_hash", usage_payloads=usage_payloads)
>>>>>>> 53e5f08a

    # then
    assert api_key_usage_with_resource is None


def test_get_api_key_usage_containing_resource():
    # given
    usage_payloads = [
        {
            "fake_api1_hash": {
                "resource1": {
                    "api_key_hash": "fake_api1_hash",
                    "resource_id": "resource1",
                    "timestamp_start": 1721032989934855000,
                    "timestamp_stop": 1721032989934855001,
                    "processed_frames": 1,
                    "source_duration": 1,
                },
            },
        },
        {
            "fake_api2_hash": {
                "resource1": {
                    "api_key_hash": "fake_api2_hash",
                    "resource_id": "resource1",
                    "timestamp_start": 1721032989934855002,
                    "timestamp_stop": 1721032989934855003,
                    "processed_frames": 1,
                    "source_duration": 1,
                },
            },
        },
    ]

    # when
<<<<<<< HEAD
    api_key_usage_with_resource = UsageCollector._get_api_key_usage_containing_resource(
        api_key="api2", usage_payloads=usage_payloads
    )
=======
    api_key_usage_with_resource = UsageCollector._get_api_key_usage_containing_resource(api_key_hash="fake_api2_hash", usage_payloads=usage_payloads)
>>>>>>> 53e5f08a

    # then
    assert api_key_usage_with_resource == {
        "api_key_hash": "fake_api2_hash",
        "resource_id": "resource1",
        "timestamp_start": 1721032989934855002,
        "timestamp_stop": 1721032989934855003,
        "processed_frames": 1,
        "source_duration": 1,
    }


def test_zip_usage_payloads():
    dumped_usage_payloads = [
        {
            "fake_api1_hash": {
                "resource1": {
                    "api_key_hash": "fake_api1_hash",
                    "resource_id": "resource1",
                    "timestamp_start": 1721032989934855000,
                    "timestamp_stop": 1721032989934855001,
                    "processed_frames": 1,
                    "source_duration": 1,
                },
                "resource2": {
                    "api_key_hash": "fake_api1_hash",
                    "resource_id": "resource2",
                    "timestamp_start": 1721032989934855000,
                    "timestamp_stop": 1721032989934855001,
                    "processed_frames": 1,
                    "source_duration": 1,
                },
            },
            "fake_api2_hash": {
                "resource1": {
                    "api_key_hash": "fake_api2_hash",
                    "resource_id": "resource1",
                    "timestamp_start": 1721032989934856000,
                    "timestamp_stop": 1721032989934856001,
                    "processed_frames": 1,
                    "source_duration": 1,
                },
                "resource2": {
                    "api_key_hash": "fake_api2_hash",
                    "resource_id": "resource2",
                    "timestamp_start": 1721032989934856000,
                    "timestamp_stop": 1721032989934856001,
                    "processed_frames": 1,
                    "source_duration": 1,
                },
            },
        },
        {
            "fake_api1_hash": {
                "resource1": {
                    "api_key_hash": "fake_api1_hash",
                    "resource_id": "resource1",
                    "timestamp_start": 1721032989934855002,
                    "timestamp_stop": 1721032989934855003,
                    "processed_frames": 1,
                    "source_duration": 1,
                },
                "resource3": {
                    "api_key_hash": "fake_api1_hash",
                    "resource_id": "resource3",
                    "timestamp_start": 1721032989934855000,
                    "timestamp_stop": 1721032989934855001,
                    "processed_frames": 1,
                    "source_duration": 1,
                },
            },
        },
        {
            "fake_api2_hash": {
                "resource1": {
                    "api_key_hash": "fake_api2_hash",
                    "resource_id": "resource1",
                    "timestamp_start": 1721032989934856002,
                    "timestamp_stop": 1721032989934856003,
                    "processed_frames": 1,
                    "source_duration": 1,
                },
                "resource3": {
                    "api_key_hash": "fake_api2_hash",
                    "resource_id": "resource3",
                    "timestamp_start": 1721032989934856000,
                    "timestamp_stop": 1721032989934856001,
                    "processed_frames": 1,
                    "source_duration": 1,
                },
            },
        },
    ]

    # when
    zipped_usage_payloads = UsageCollector._zip_usage_payloads(
        usage_payloads=dumped_usage_payloads
    )

    # then
<<<<<<< HEAD
    assert zipped_usage_payloads == [
        {
            "api1": {
=======
    assert zipped_usage_payloads == [{
            "fake_api1_hash": {
>>>>>>> 53e5f08a
                "resource1": {
                    "api_key_hash": "fake_api1_hash",
                    "resource_id": "resource1",
                    "timestamp_start": 1721032989934855000,
                    "timestamp_stop": 1721032989934855003,
                    "processed_frames": 2,
                    "source_duration": 2,
                },
                "resource2": {
                    "api_key_hash": "fake_api1_hash",
                    "resource_id": "resource2",
                    "timestamp_start": 1721032989934855000,
                    "timestamp_stop": 1721032989934855001,
                    "processed_frames": 1,
                    "source_duration": 1,
                },
                "resource3": {
                    "api_key_hash": "fake_api1_hash",
                    "resource_id": "resource3",
                    "timestamp_start": 1721032989934855000,
                    "timestamp_stop": 1721032989934855001,
                    "processed_frames": 1,
                    "source_duration": 1,
                },
            },
            "fake_api2_hash": {
                "resource1": {
                    "api_key_hash": "fake_api2_hash",
                    "resource_id": "resource1",
                    "timestamp_start": 1721032989934856000,
                    "timestamp_stop": 1721032989934856003,
                    "processed_frames": 2,
                    "source_duration": 2,
                },
                "resource2": {
                    "api_key_hash": "fake_api2_hash",
                    "resource_id": "resource2",
                    "timestamp_start": 1721032989934856000,
                    "timestamp_stop": 1721032989934856001,
                    "processed_frames": 1,
                    "source_duration": 1,
                },
                "resource3": {
                    "api_key_hash": "fake_api2_hash",
                    "resource_id": "resource3",
                    "timestamp_start": 1721032989934856000,
                    "timestamp_stop": 1721032989934856001,
                    "processed_frames": 1,
                    "source_duration": 1,
                },
            },
        },
    ]


def test_zip_usage_payloads_with_system_info_missing_resource_id_and_no_resource_id_was_collected():
    dumped_usage_payloads = [
        {
            "api1": {
                "": {
                    "api_key_hash": "api1",
                    "resource_id": "",
                    "timestamp_start": 1721032989934855000,
                    "is_gpu_available": False,
                    "python_version": "3.10.0",
                    "inference_version": "10.10.10",
                },
            },
        },
        {
            "api2": {
                "resource1": {
                    "api_key_hash": "api2",
                    "resource_id": "resource1",
                    "timestamp_start": 1721032989934856002,
                    "timestamp_stop": 1721032989934856003,
                    "processed_frames": 1,
                    "source_duration": 1,
                },
            },
        },
    ]

    # when
    zipped_usage_payloads = UsageCollector._zip_usage_payloads(
        usage_payloads=dumped_usage_payloads
    )

    # then
    assert zipped_usage_payloads == [
        {
            "api2": {
                "resource1": {
                    "api_key_hash": "api2",
                    "resource_id": "resource1",
                    "timestamp_start": 1721032989934856002,
                    "timestamp_stop": 1721032989934856003,
                    "processed_frames": 1,
                    "source_duration": 1,
                },
            },
        },
        {
            "api1": {
                "": {
                    "api_key_hash": "api1",
                    "resource_id": "",
                    "timestamp_start": 1721032989934855000,
                    "is_gpu_available": False,
                    "python_version": "3.10.0",
                    "inference_version": "10.10.10",
                },
            },
        },
    ]


def test_zip_usage_payloads_with_system_info_missing_resource_id():
    dumped_usage_payloads = [
        {
            "api2": {
                "": {
                    "api_key_hash": "api2",
                    "resource_id": "",
                    "timestamp_start": 1721032989934855000,
                    "is_gpu_available": False,
                    "python_version": "3.10.0",
                    "inference_version": "10.10.10",
                },
            },
        },
        {
            "api2": {
                "fake:resource1": {
                    "api_key_hash": "api2",
                    "resource_id": "resource1",
                    "category": "fake",
                    "timestamp_start": 1721032989934856002,
                    "timestamp_stop": 1721032989934856003,
                    "processed_frames": 1,
                    "source_duration": 1,
                },
            },
        },
    ]

    # when
    zipped_usage_payloads = UsageCollector._zip_usage_payloads(
        usage_payloads=dumped_usage_payloads
    )

    # then
    assert zipped_usage_payloads == [
        {
            "api2": {
                "fake:resource1": {
                    "api_key_hash": "api2",
                    "resource_id": "resource1",
                    "category": "fake",
                    "timestamp_start": 1721032989934855000,
                    "timestamp_stop": 1721032989934856003,
                    "processed_frames": 1,
                    "source_duration": 1,
                    "is_gpu_available": False,
                    "python_version": "3.10.0",
                    "inference_version": "10.10.10",
                },
            },
        },
    ]


def test_zip_usage_payloads_with_system_info_missing_resource_id_and_api_key():
    dumped_usage_payloads = [
        {
            "": {
                "": {
                    "api_key_hash": "",
                    "resource_id": "",
                    "timestamp_start": 1721032989934855000,
                    "is_gpu_available": False,
                    "python_version": "3.10.0",
                    "inference_version": "10.10.10",
                },
            },
        },
        {
            "api2": {
                "fake:resource1": {
                    "api_key_hash": "api2",
                    "resource_id": "resource1",
                    "category": "fake",
                    "timestamp_start": 1721032989934856002,
                    "timestamp_stop": 1721032989934856003,
                    "processed_frames": 1,
                    "source_duration": 1,
                },
            },
        },
    ]

    # when
    zipped_usage_payloads = UsageCollector._zip_usage_payloads(
        usage_payloads=dumped_usage_payloads
    )

    # then
    assert zipped_usage_payloads == [
        {
            "api2": {
                "fake:resource1": {
                    "api_key_hash": "api2",
                    "resource_id": "resource1",
                    "category": "fake",
                    "timestamp_start": 1721032989934855000,
                    "timestamp_stop": 1721032989934856003,
                    "processed_frames": 1,
                    "source_duration": 1,
                    "is_gpu_available": False,
                    "python_version": "3.10.0",
                    "inference_version": "10.10.10",
                },
            },
        },
    ]


def test_system_info():
    # given
    system_info = UsageCollector.system_info(
        exec_session_id="exec_session_id", time_ns=1, ip_address="w.x.y.z"
    )

    # then
    expected_system_info = {
        "timestamp_start": 1,
        "exec_session_id": "exec_session_id",
        "ip_address_hash": hashlib.sha256("w.x.y.z".encode()).hexdigest()[:5],
        "api_key_hash": "",
        "is_gpu_available": False,
    }
    for k, v in expected_system_info.items():
        assert system_info[k] == v<|MERGE_RESOLUTION|>--- conflicted
+++ resolved
@@ -18,10 +18,9 @@
     usage_default_dict[fake_api_key_hash]["category:fake_id"]
 
     # then
-<<<<<<< HEAD
     assert json.dumps(usage_default_dict) == json.dumps(
         {
-            "fake_api_key": {
+            fake_api_key_hash: {
                 "category:fake_id": {
                     "timestamp_start": None,
                     "timestamp_stop": None,
@@ -32,25 +31,9 @@
                     "category": "",
                     "resource_id": "",
                     "hosted": LAMBDA,
-                    "api_key": None,
+                    "api_key_hash": "",
                     "enterprise": False,
                 }
-=======
-    assert json.dumps(usage_default_dict) == json.dumps({
-        fake_api_key_hash: {
-            "category:fake_id": {
-                "timestamp_start": None,
-                "timestamp_stop": None,
-                "exec_session_id": "exec_session_id",
-                "processed_frames": 0,
-                "fps": 0,
-                "source_duration": 0,
-                "category": "",
-                "resource_id": "",
-                "hosted": LAMBDA,
-                "api_key_hash": "",
-                "enterprise": False,
->>>>>>> 53e5f08a
             }
         }
     )
@@ -75,14 +58,7 @@
         "processed_frames": 1,
         "source_duration": 1,
     }
-<<<<<<< HEAD
-    usage_payload_2 = {"resource_id": "some", "api_key": "some"}
-=======
-    usage_payload_2 = {
-        "resource_id": "some",
-        "api_key_hash": "some"
-    }
->>>>>>> 53e5f08a
+    usage_payload_2 = {"resource_id": "some", "api_key_hash": "some"}
 
     assert (
         UsageCollector._merge_usage_dicts(d1=usage_payload_1, d2=usage_payload_2)
@@ -143,13 +119,9 @@
     ]
 
     # when
-<<<<<<< HEAD
     api_key_usage_with_resource = UsageCollector._get_api_key_usage_containing_resource(
-        api_key="api1", usage_payloads=usage_payloads
-    )
-=======
-    api_key_usage_with_resource = UsageCollector._get_api_key_usage_containing_resource(api_key_hash="fake", usage_payloads=usage_payloads)
->>>>>>> 53e5f08a
+        api_key_hash="fake", usage_payloads=usage_payloads
+    )
 
     # then
     assert api_key_usage_with_resource is None
@@ -195,13 +167,9 @@
     ]
 
     # when
-<<<<<<< HEAD
     api_key_usage_with_resource = UsageCollector._get_api_key_usage_containing_resource(
-        api_key="api2", usage_payloads=usage_payloads
-    )
-=======
-    api_key_usage_with_resource = UsageCollector._get_api_key_usage_containing_resource(api_key_hash="fake_api2_hash", usage_payloads=usage_payloads)
->>>>>>> 53e5f08a
+        api_key_hash="fake_api2_hash", usage_payloads=usage_payloads
+    )
 
     # then
     assert api_key_usage_with_resource is None
@@ -237,13 +205,9 @@
     ]
 
     # when
-<<<<<<< HEAD
     api_key_usage_with_resource = UsageCollector._get_api_key_usage_containing_resource(
-        api_key="api2", usage_payloads=usage_payloads
-    )
-=======
-    api_key_usage_with_resource = UsageCollector._get_api_key_usage_containing_resource(api_key_hash="fake_api2_hash", usage_payloads=usage_payloads)
->>>>>>> 53e5f08a
+        api_key_hash="fake_api2_hash", usage_payloads=usage_payloads
+    )
 
     # then
     assert api_key_usage_with_resource == {
@@ -344,14 +308,9 @@
     )
 
     # then
-<<<<<<< HEAD
     assert zipped_usage_payloads == [
         {
-            "api1": {
-=======
-    assert zipped_usage_payloads == [{
             "fake_api1_hash": {
->>>>>>> 53e5f08a
                 "resource1": {
                     "api_key_hash": "fake_api1_hash",
                     "resource_id": "resource1",
